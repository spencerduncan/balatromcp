--- conflicted
+++ resolved
@@ -1,4 +1,3 @@
-<<<<<<< HEAD
 -- Main StateExtractor orchestrator class
 -- Manages collection of specialized extractors and provides unified interface
 
@@ -195,205 +194,4 @@
         return
     end
 end
-
-=======
--- Main StateExtractor orchestrator class
--- Manages collection of specialized extractors and provides unified interface
-
-local StateExtractorUtils = assert(SMODS.load_file("state_extractor/utils/state_extractor_utils.lua"))()
-local CardUtils = assert(SMODS.load_file("state_extractor/utils/card_utils.lua"))()
-
--- Import all specialized extractors
-local SessionExtractor = assert(SMODS.load_file("state_extractor/extractors/session_extractor.lua"))()
-local PhaseExtractor = assert(SMODS.load_file("state_extractor/extractors/phase_extractor.lua"))()
-local GameStateExtractor = assert(SMODS.load_file("state_extractor/extractors/game_state_extractor.lua"))()
-local RoundStateExtractor = assert(SMODS.load_file("state_extractor/extractors/round_state_extractor.lua"))()
-local HandCardExtractor = assert(SMODS.load_file("state_extractor/extractors/hand_card_extractor.lua"))()
-local JokerExtractor = assert(SMODS.load_file("state_extractor/extractors/joker_extractor.lua"))()
-local ConsumableExtractor = assert(SMODS.load_file("state_extractor/extractors/consumable_extractor.lua"))()
-local DeckCardExtractor = assert(SMODS.load_file("state_extractor/extractors/deck_card_extractor.lua"))()
-local BlindExtractor = assert(SMODS.load_file("state_extractor/extractors/blind_extractor.lua"))()
-local ShopExtractor = assert(SMODS.load_file("state_extractor/extractors/shop_extractor.lua"))()
-local ActionExtractor = assert(SMODS.load_file("state_extractor/extractors/action_extractor.lua"))()
-local JokerReorderExtractor = assert(SMODS.load_file("state_extractor/extractors/joker_reorder_extractor.lua"))()
-
-local StateExtractor = {}
-StateExtractor.__index = StateExtractor
-
-function StateExtractor.new()
-    local self = setmetatable({}, StateExtractor)
-    self.component_name = "STATE_EXTRACTOR"
-    self.extractors = {}
-    
-    -- Initialize and register all extractors in correct order
-    self:register_extractor(SessionExtractor.new())
-    self:register_extractor(PhaseExtractor.new())
-    self:register_extractor(GameStateExtractor.new())
-    self:register_extractor(RoundStateExtractor.new())
-    self:register_extractor(HandCardExtractor.new())
-    self:register_extractor(JokerExtractor.new())
-    self:register_extractor(ConsumableExtractor.new())
-    self:register_extractor(DeckCardExtractor.new())
-    self:register_extractor(BlindExtractor.new())
-    self:register_extractor(ShopExtractor.new())
-    self:register_extractor(ActionExtractor.new())
-    self:register_extractor(JokerReorderExtractor.new())
-    
-    -- Immediately test G object availability and structure
-    self:validate_g_object()
-    
-    return self
-end
-
-function StateExtractor:register_extractor(extractor)
-    -- Import IExtractor for validation
-    local IExtractor = assert(SMODS.load_file("state_extractor/extractors/i_extractor.lua"))()
-    
-    -- Validate extractor implements required interface
-    if IExtractor.validate_implementation(extractor) then
-        table.insert(self.extractors, extractor)
-    else
-        error("Extractor must implement IExtractor interface (extract() and get_name() methods required)")
-    end
-end
-
-function StateExtractor:extract_current_state()
-    local state = {}
-    local extraction_errors = {}
-    
-    -- Extract from each registered extractor with error handling
-    for _, extractor in ipairs(self.extractors) do
-        local success, result = pcall(function()
-            return extractor:extract()
-        end)
-        
-        if success and result then
-            -- Merge extractor results into flat state dictionary
-            self:merge_extraction_results(state, result)
-        else
-            local extractor_name = extractor:get_name() or "unknown_extractor"
-            table.insert(extraction_errors, extractor_name .. ": " .. tostring(result))
-        end
-    end
-    
-    -- Handle extraction errors
-    if #extraction_errors > 0 then
-        state.extraction_errors = extraction_errors
-    end
-    
-    return state
-end
-
-function StateExtractor:merge_extraction_results(state, extractor_result)
-    -- Merge extractor results into the main state dictionary
-    if type(extractor_result) == "table" then
-        for key, value in pairs(extractor_result) do
-            state[key] = value
-        end
-    end
-end
-
--- Backward compatibility method for session ID access
-function StateExtractor:get_session_id()
-    -- Use existing session_id if available
-    if self.session_id then
-        return self.session_id
-    end
-    
-    -- Find SessionExtractor and delegate to it
-    for _, extractor in ipairs(self.extractors) do
-        if extractor:get_name() == "session_extractor" then
-            self.session_id = extractor:get_session_id()
-            return self.session_id
-        end
-    end
-    
-    -- Fallback if SessionExtractor not found
-    self.session_id = "session_" .. tostring(os.time()) .. "_" .. tostring(math.random(1000, 9999))
-    return self.session_id
-end
-
--- Delegation methods for deck card extraction
-function StateExtractor:extract_deck_cards()
-    -- Find DeckCardExtractor and delegate to it
-    for _, extractor in ipairs(self.extractors) do
-        if extractor:get_name() == "deck_card_extractor" then
-            return extractor:extract_deck_cards()
-        end
-    end
-    
-    -- Fallback if DeckCardExtractor not found
-    return {}
-end
-
-function StateExtractor:extract_remaining_deck_cards()
-    -- Find DeckCardExtractor and delegate to it
-    for _, extractor in ipairs(self.extractors) do
-        if extractor:get_name() == "deck_card_extractor" then
-            return extractor:extract_remaining_deck_cards()
-        end
-    end
-    
-    -- Fallback if DeckCardExtractor not found
-    return {}
-end
-
--- Original validation methods preserved for backward compatibility
-function StateExtractor:validate_g_object()
-    if not G then
-        return false
-    end
-    
-    local critical_properties = {
-        "STATE", "STATES", "GAME", "hand", "jokers", "consumeables", "shop_jokers", "FUNCS"
-    }
-    
-    local missing_properties = {}
-    for _, prop in ipairs(critical_properties) do
-        if G[prop] == nil then
-            table.insert(missing_properties, prop)
-        end
-    end
-    
-    self:validate_game_object()
-    self:validate_card_areas()
-    self:validate_states()
-    
-    return #missing_properties == 0
-end
-
-function StateExtractor:validate_game_object()
-    if not G or not G.GAME then
-        return
-    end
-end
-
-function StateExtractor:validate_card_areas()
-    local areas = {
-        {name = "hand", object = G.hand},
-        {name = "jokers", object = G.jokers},
-        {name = "consumeables", object = G.consumeables},
-        {name = "shop_jokers", object = G.shop_jokers}
-    }
-    
-    for _, area in ipairs(areas) do
-        if area.object and area.object.cards and #area.object.cards > 0 then
-            self:validate_card_structure(area.object.cards[1], area.name .. "[1]")
-        end
-    end
-end
-
-function StateExtractor:validate_card_structure(card, card_name)
-    if not card then
-        return
-    end
-end
-
-function StateExtractor:validate_states()
-    if not G.STATE or not G.STATES then
-        return
-    end
-end
-
->>>>>>> bf12b180
 return StateExtractor