--- conflicted
+++ resolved
@@ -23,17 +23,15 @@
       "Bash(git pull:*)",
       "Bash(git stash push:*)",
       "Bash(rg:*)",
-<<<<<<< HEAD
       "Bash(find:*)",
       "Bash(git rev-parse:*)",
       "Bash(git fetch:*)",
       "Bash(git merge:*)",
       "Bash(lua tests/test_file_transport_luaunit.lua:*)",
       "Bash(git branch:*)",
-      "Bash(git stash:*)"
-=======
+      "Bash(git stash:*)",
+      "Bash(lua tests/test_action_processing_timing_luaunit.lua:*)",
       "Bash(lua tests/test_action_processing_timing_luaunit.lua:*)"
->>>>>>> 4aadbf45
     ],
     "deny": []
   },
