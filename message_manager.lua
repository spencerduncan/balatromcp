--- conflicted
+++ resolved
@@ -189,19 +189,11 @@
     return true
 end
 
-<<<<<<< HEAD
 function MessageManager:write_hand_levels(hand_levels_data)
     self:log("Attempting to write hand levels state")
     
     if not hand_levels_data then
         self:log("ERROR: No hand levels data provided")
-=======
-function MessageManager:write_full_deck(full_deck_data)
-    self:log("Attempting to write full deck state")
-    
-    if not full_deck_data then
-        self:log("ERROR: No full deck data provided")
->>>>>>> 4aadbf45
         return false
     end
     
@@ -210,7 +202,6 @@
         return false
     end
     
-<<<<<<< HEAD
     -- Create message structure that matches the JSON specification
     local hand_levels_message = {
         session_id = hand_levels_data.session_id or "session_unknown",
@@ -223,13 +214,6 @@
     
     -- Encode message to JSON
     local encode_success, encoded_data = pcall(self.json.encode, hand_levels_message)
-=======
-    local message = self:create_message(full_deck_data, "full_deck")
-    self:log("Created full deck message structure with sequence_id: " .. message.sequence_id)
-    
-    -- Encode message to JSON
-    local encode_success, encoded_data = pcall(self.json.encode, message)
->>>>>>> 4aadbf45
     if not encode_success then
         self:log("ERROR: JSON encoding failed: " .. tostring(encoded_data))
         return false
@@ -237,7 +221,6 @@
     
     self:log("JSON encoding successful, data length: " .. #encoded_data)
     
-<<<<<<< HEAD
     -- Use async transport write if available
     if self.transport.async_enabled then
         self:log("Using async write for hand levels")
@@ -282,7 +265,33 @@
     end
     
     return total
-=======
+end
+
+function MessageManager:write_full_deck(full_deck_data)
+    self:log("Attempting to write full deck state")
+    
+    if not full_deck_data then
+        self:log("ERROR: No full deck data provided")
+        return false
+    end
+    
+    if not self.transport:is_available() then
+        self:log("ERROR: Transport is not available")
+        return false
+    end
+    
+    local message = self:create_message(full_deck_data, "full_deck")
+    self:log("Created full deck message structure with sequence_id: " .. message.sequence_id)
+    
+    -- Encode message to JSON
+    local encode_success, encoded_data = pcall(self.json.encode, message)
+    if not encode_success then
+        self:log("ERROR: JSON encoding failed: " .. tostring(encoded_data))
+        return false
+    end
+    
+    self:log("JSON encoding successful, data length: " .. #encoded_data)
+    
     -- Delegate to transport
     local write_success = self.transport:write_message(encoded_data, "full_deck")
     if not write_success then
@@ -299,7 +308,6 @@
     
     self:log("Full deck state written and verified successfully")
     return true
->>>>>>> 4aadbf45
 end
 
 function MessageManager:read_actions()
