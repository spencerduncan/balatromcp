--- conflicted
+++ resolved
@@ -189,19 +189,54 @@
     return true
 end
 
-<<<<<<< HEAD
 function MessageManager:write_full_deck(full_deck_data)
     self:log("Attempting to write full deck state")
     
     if not full_deck_data then
         self:log("ERROR: No full deck data provided")
-=======
+        return false
+    end
+    
+    if not self.transport:is_available() then
+        self:log("ERROR: Transport is not available")
+        return false
+    end
+    
+    local message = self:create_message(full_deck_data, "full_deck")
+    self:log("Created full deck message structure with sequence_id: " .. message.sequence_id)
+    
+    -- Encode message to JSON
+    local encode_success, encoded_data = pcall(self.json.encode, message)
+    if not encode_success then
+        self:log("ERROR: JSON encoding failed: " .. tostring(encoded_data))
+        return false
+    end
+    
+    self:log("JSON encoding successful, data length: " .. #encoded_data)
+    
+    -- Delegate to transport
+    local write_success = self.transport:write_message(encoded_data, "full_deck")
+    if not write_success then
+        self:log("ERROR: Transport write failed")
+        return false
+    end
+    
+    -- Verify through transport
+    local verify_success = self.transport:verify_message(encoded_data, "full_deck")
+    if not verify_success then
+        self:log("ERROR: Message verification failed")
+        return false
+    end
+    
+    self:log("Full deck state written and verified successfully")
+    return true
+end
+
 function MessageManager:write_hand_levels(hand_levels_data)
     self:log("Attempting to write hand levels state")
     
     if not hand_levels_data then
         self:log("ERROR: No hand levels data provided")
->>>>>>> fefa9da5
         return false
     end
     
@@ -210,13 +245,6 @@
         return false
     end
     
-<<<<<<< HEAD
-    local message = self:create_message(full_deck_data, "full_deck")
-    self:log("Created full deck message structure with sequence_id: " .. message.sequence_id)
-    
-    -- Encode message to JSON
-    local encode_success, encoded_data = pcall(self.json.encode, message)
-=======
     -- Create message structure that matches the JSON specification
     local hand_levels_message = {
         session_id = hand_levels_data.session_id or "session_unknown",
@@ -229,7 +257,6 @@
     
     -- Encode message to JSON
     local encode_success, encoded_data = pcall(self.json.encode, hand_levels_message)
->>>>>>> fefa9da5
     if not encode_success then
         self:log("ERROR: JSON encoding failed: " .. tostring(encoded_data))
         return false
@@ -237,24 +264,6 @@
     
     self:log("JSON encoding successful, data length: " .. #encoded_data)
     
-<<<<<<< HEAD
-    -- Delegate to transport
-    local write_success = self.transport:write_message(encoded_data, "full_deck")
-    if not write_success then
-        self:log("ERROR: Transport write failed")
-        return false
-    end
-    
-    -- Verify through transport
-    local verify_success = self.transport:verify_message(encoded_data, "full_deck")
-    if not verify_success then
-        self:log("ERROR: Message verification failed")
-        return false
-    end
-    
-    self:log("Full deck state written and verified successfully")
-    return true
-=======
     -- Use async transport write if available
     if self.transport.async_enabled then
         self:log("Using async write for hand levels")
@@ -299,7 +308,6 @@
     end
     
     return total
->>>>>>> fefa9da5
 end
 
 function MessageManager:read_actions()
