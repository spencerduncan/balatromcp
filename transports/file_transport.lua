--- conflicted
+++ resolved
@@ -177,10 +177,7 @@
         deck_state = "deck_state.json",
         remaining_deck = "remaining_deck.json",
         full_deck = "full_deck.json",
-<<<<<<< HEAD
-=======
         hand_levels = "hand_levels.json",
->>>>>>> a1951951
         actions = "actions.json",
         action_result = "action_results.json",
         ["debug.log"] = "file_transport_debug.log"
@@ -584,11 +581,7 @@
     
     max_age_seconds = max_age_seconds or 300 -- 5 minutes default
     
-<<<<<<< HEAD
-    local files = {"game_state.json", "deck_state.json", "remaining_deck.json", "full_deck.json", "actions.json", "action_results.json"}
-=======
     local files = {"game_state.json", "deck_state.json", "remaining_deck.json", "full_deck.json", "hand_levels.json", "actions.json", "action_results.json"}
->>>>>>> a1951951
     local current_time = os.time()
     local cleanup_count = 0
     local files_to_check = #files
