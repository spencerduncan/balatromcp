-- Main Balatro MCP mod file
-- Integrates all components and manages communication with MCP server

--- STEAMMODDED HEADER
--- MOD_NAME: BalatroMCP
--- MOD_ID: BalatroMCP
--- MOD_AUTHOR: [MCP Integration]
--- MOD_DESCRIPTION: Enables AI agent interaction with Balatro through MCP protocol

print("BalatroMCP: MAIN FILE LOADING STARTED")

-- Transport Configuration
-- Now using async file transport exclusively for non-blocking I/O
local ASYNC_FILE_TRANSPORT_CONFIG = {
    base_path = "shared",  -- Default file transport path
    enable_async = true    -- Enable async operations when threading available
}

-- Function to allow external configuration override
local function configure_transport(file_config)
    if file_config and type(file_config) == "table" then
        for key, value in pairs(file_config) do
            ASYNC_FILE_TRANSPORT_CONFIG[key] = value
        end
    end
end

-- Export configuration function for external use
_G.BalatroMCP_Configure = configure_transport

local DebugLogger = nil
local debug_success, debug_error = pcall(function()
    DebugLogger = assert(SMODS.load_file("debug_logger.lua"))()
    print("BalatroMCP: DebugLogger loaded successfully")
end)
if not debug_success then
    print("BalatroMCP: DebugLogger load failed: " .. tostring(debug_error))
end

local MessageTransport = nil
local transport_success, transport_error = pcall(function()
    MessageTransport = assert(SMODS.load_file("interfaces/message_transport.lua"))()
    print("BalatroMCP: MessageTransport interface loaded successfully")
end)
if not transport_success then
    print("BalatroMCP: MessageTransport interface load failed: " .. tostring(transport_error))
end

local FileTransport = nil
local file_transport_success, file_transport_error = pcall(function()
    FileTransport = assert(SMODS.load_file("transports/file_transport.lua"))()
    print("BalatroMCP: FileTransport loaded successfully")
end)
if not file_transport_success then
    print("BalatroMCP: FileTransport load failed: " .. tostring(file_transport_error))
end

-- HttpsTransport removed - using async file transport exclusively

local MessageManager = nil
local message_manager_success, message_manager_error = pcall(function()
    MessageManager = assert(SMODS.load_file("message_manager.lua"))()
    print("BalatroMCP: MessageManager loaded successfully")
end)
if not message_manager_success then
    print("BalatroMCP: MessageManager load failed: " .. tostring(message_manager_error))
end

local StateExtractor = nil
local state_success, state_error = pcall(function()
    StateExtractor = assert(SMODS.load_file("state_extractor/state_extractor.lua"))()
    print("BalatroMCP: StateExtractor loaded successfully")
end)
if not state_success then
    print("BalatroMCP: StateExtractor load failed: " .. tostring(state_error))
end

local ActionExecutor = nil
local action_success, action_error = pcall(function()
    ActionExecutor = assert(SMODS.load_file("action_executor.lua"))()
    print("BalatroMCP: ActionExecutor loaded successfully")
end)
if not action_success then
    print("BalatroMCP: ActionExecutor load failed: " .. tostring(action_error))
end

local JokerManager = nil
local joker_success, joker_error = pcall(function()
    JokerManager = assert(SMODS.load_file("joker_manager.lua"))()
    print("BalatroMCP: JokerManager loaded successfully")
end)
if not joker_success then
    print("BalatroMCP: JokerManager load failed: " .. tostring(joker_error))
end

local CrashDiagnostics = nil
local crash_success, crash_error = pcall(function()
    CrashDiagnostics = assert(SMODS.load_file("crash_diagnostics.lua"))()
    print("BalatroMCP: CrashDiagnostics loaded successfully")
end)
if not crash_success then
    print("BalatroMCP: CrashDiagnostics load failed: " .. tostring(crash_error))
end

print("BalatroMCP: MODULE LOADING SUMMARY:")
print("  DebugLogger: " .. (debug_success and "SUCCESS" or "FAILED"))
print("  MessageTransport: " .. (transport_success and "SUCCESS" or "FAILED"))
print("  FileTransport: " .. (file_transport_success and "SUCCESS" or "FAILED"))
print("  MessageManager: " .. (message_manager_success and "SUCCESS" or "FAILED"))
print("  StateExtractor: " .. (state_success and "SUCCESS" or "FAILED"))
print("  ActionExecutor: " .. (action_success and "SUCCESS" or "FAILED"))
print("  JokerManager: " .. (joker_success and "SUCCESS" or "FAILED"))
print("  CrashDiagnostics: " .. (crash_success and "SUCCESS" or "FAILED"))
print("  Transport Selection: ASYNC_FILE")

local BalatroMCP = {}
BalatroMCP.__index = BalatroMCP

function BalatroMCP.new()
    local self = setmetatable({}, BalatroMCP)
    
    self.debug_logger = DebugLogger.new()
    self.debug_logger:info("=== BALATRO MCP INITIALIZATION STARTED ===", "INIT")
    
    self.debug_logger:test_environment()
    
    -- Initialize crash diagnostics
    if CrashDiagnostics then
        self.crash_diagnostics = CrashDiagnostics.new()
        self.debug_logger:info("CrashDiagnostics component initialized successfully", "INIT")
    else
        self.debug_logger:error("CrashDiagnostics module not available", "INIT")
    end
    
    local init_success = true
    
    -- Initialize async file transport exclusively
    if not FileTransport then
        error("FileTransport module not available")
    end
    
    -- Use configurable file transport settings
    local file_config = {}
    for key, value in pairs(ASYNC_FILE_TRANSPORT_CONFIG) do
        file_config[key] = value
    end
    
    self.transport = FileTransport.new(file_config.base_path)
    self.file_transport = self.transport  -- Backward compatibility reference
    self.transport_type = "ASYNC_FILE"
    
    -- Log async capability status
    if self.transport.async_enabled then
        self.debug_logger:info("Async FileTransport initialized with threading support", "INIT")
    else
        self.debug_logger:info("FileTransport initialized with synchronous fallback (no threading)", "INIT")
    end
    
    if not MessageManager then
        error("MessageManager module not available - failed to load during startup")
    end
    
    self.message_manager = MessageManager.new(self.transport, "BALATRO_MCP")
    self.debug_logger:info("MessageManager component initialized successfully", "INIT")
    
    local state_success, state_error = pcall(function()
        if not StateExtractor then
            error("StateExtractor module not available - failed to load during startup")
        end
        
        self.state_extractor = StateExtractor.new()
        
        if self.crash_diagnostics then
            self.crash_diagnostics:create_safe_state_extraction_wrapper(self.state_extractor)
            self.debug_logger:info("StateExtractor wrapped with crash diagnostics", "INIT")
        end
        
        self.debug_logger:info("StateExtractor component initialized successfully", "INIT")
    end)
    
    if not state_success then
        self.debug_logger:error("StateExtractor initialization failed: " .. tostring(state_error), "INIT")
        init_success = false
    end
    
    local joker_success, joker_error = pcall(function()
        if not JokerManager then
            error("JokerManager module not available - failed to load during startup")
        end
        
        self.joker_manager = JokerManager.new()
        self.joker_manager:set_crash_diagnostics(self.crash_diagnostics)
        self.debug_logger:info("JokerManager component initialized successfully with crash diagnostics", "INIT")
    end)
    
    if not joker_success then
        self.debug_logger:error("JokerManager initialization failed: " .. tostring(joker_error), "INIT")
        init_success = false
    end
    
    local action_success, action_error = pcall(function()
        if not ActionExecutor then
            error("ActionExecutor module not available - failed to load during startup")
        end
        
        self.action_executor = ActionExecutor.new(self.state_extractor, self.joker_manager)
        self.debug_logger:info("ActionExecutor component initialized successfully", "INIT")
    end)
    
    if not action_success then
        self.debug_logger:error("ActionExecutor initialization failed: " .. tostring(action_error), "INIT")
        init_success = false
    end
    
    self.last_state_hash = nil
    self.polling_active = false
    self.update_timer = 0
    self.update_interval = 0.5 -- Check for state updates every 0.5 seconds
    
    -- Add separate action polling timer
    self.action_polling_timer = 0
    self.action_polling_interval = 1.5 -- Poll for actions every 1.5 seconds
    
    self.processing_action = false
    self.last_action_sequence = 0
    
    self.pending_state_extraction = false
    self.pending_action_result = nil
    
    -- Hook lifecycle management - store original function references
    self.original_functions = {}
    
    -- Extraction delays for event system timing
    self.extraction_delays = {
        hand_action = 0.1,      -- 100ms delay for hand play/discard
        shop_entry = 0.2,       -- 200ms delay for shop content population
        shop_exit = 0.1,        -- 100ms delay for shop exit
        blind_selection = 0.15, -- 150ms delay for blind selection
        round_completion = 0.25, -- 250ms delay for round end processing
        ante_advancement = 0.3,  -- 300ms delay for ante progression
        hand_dealing = 0.2,     -- 200ms delay for hand dealing completion
        game_over = 0.2         -- 200ms delay for game over state
    }
    
    if init_success then
        self.debug_logger:test_file_communication()
    end
    
    if init_success then
        self.debug_logger:info("BalatroMCP: Mod initialized successfully", "INIT")
        print("BalatroMCP: Mod initialized successfully")
    else
        self.debug_logger:error("BalatroMCP: Mod initialization FAILED - check debug logs", "INIT")
        print("BalatroMCP: Mod initialization FAILED - check debug logs")
    end
    
    return self
end

-- MCP Worker Thread Code
local MCP_WORKER_CODE = [[
local love = require('love')
require('love.filesystem')

-- Worker thread for handling MCP operations
local state_channel = love.thread.getChannel('mcp_state_updates')
local action_channel = love.thread.getChannel('mcp_action_requests') 
local result_channel = love.thread.getChannel('mcp_action_results')

-- Simple state tracking
local last_processed_sequence = 0
local polling_interval = 0.125 -- 8 times per second

print("BalatroMCP Worker: Thread started")

while true do
    -- Check for exit signal
    local exit_signal = love.thread.getChannel('mcp_exit'):pop()
    if exit_signal then
        print("BalatroMCP Worker: Exit signal received")
        break
    end
    
    -- Process state updates from main thread
    local state_data = state_channel:pop()
    if state_data then
        -- Write state to file (synchronous in worker thread is fine)
        local state_json = state_data.json
        if state_json then
            local success, err = pcall(function()
                love.filesystem.write("shared/game_state.json", state_json)
            end)
            if not success then
                print("BalatroMCP Worker: State write error: " .. tostring(err))
            end
        end
    end
    
    -- Check for pending actions
    local action_success, action_content = pcall(function()
        return love.filesystem.read("shared/actions.json")
    end)
    
    if action_success and action_content then
        -- Parse and send action to main thread for execution
        local action_data
        local parse_success, parse_error = pcall(function()
            action_data = love.data and love.data.decode and love.data.decode("data", "base64", action_content) or action_content
            if type(action_data) == "string" then
                -- Try to parse as JSON (simplified parsing)
                -- In a real implementation, you'd use a proper JSON parser
                action_data = {raw = action_content}
            end
        end)
        
        if parse_success and action_data then
            action_channel:push({
                data = action_data,
                timestamp = os.time()
            })
        end
    end
    
    -- Sleep to prevent busy waiting (simple busy wait since love.timer not available in thread)
    local start_time = os.clock()
    while os.clock() - start_time < polling_interval do
        -- Simple busy wait
    end
end

print("BalatroMCP Worker: Thread ending")
]]

function BalatroMCP:start_mcp_worker_thread()
    if not love or not love.thread then
        print("BalatroMCP: Love2D threading not available, falling back to synchronous mode")
        self.threaded_mode = false
        return
    end
    
    print("BalatroMCP: Starting MCP worker thread")
    
    -- Create channels for communication
    self.state_channel = love.thread.getChannel('mcp_state_updates')
    self.action_channel = love.thread.getChannel('mcp_action_requests')
    self.result_channel = love.thread.getChannel('mcp_action_results')
    self.exit_channel = love.thread.getChannel('mcp_exit')
    
    -- Create and start worker thread
    self.mcp_worker = love.thread.newThread(MCP_WORKER_CODE)
    self.mcp_worker:start()
    self.threaded_mode = true
    
    print("BalatroMCP: MCP worker thread started successfully")
end

function BalatroMCP:send_state_to_worker()
    if not self.threaded_mode or not self.state_channel then
        -- Fallback to original method if threading not available
        self:check_and_update_state()
        return
    end
    
    -- Extract current state and send to worker thread
    local current_state = self.state_extractor:extract_current_state()
    if current_state then
        -- Convert state to JSON (simplified)
        local state_json = self:serialize_state_to_json(current_state)
        
        -- Send to worker thread (non-blocking)
        local send_success = self.state_channel:push({
            json = state_json,
            timestamp = love.timer and love.timer.getTime() or os.time(),
            sequence = self.message_manager:get_next_sequence_id()
        })
        
        if not send_success then
            print("BalatroMCP: Warning - Failed to send state to worker thread")
        end
    end
    
    -- Check for action results from worker thread
    self:process_worker_responses()
end

function BalatroMCP:process_worker_responses()
    if not self.threaded_mode or not self.action_channel then
        return
    end
    
    -- Check for pending actions from worker
    local action_request = self.action_channel:pop()
    if action_request then
        print("BalatroMCP: Received action request from worker thread")
        -- Process action in main thread (since it needs access to game state)
        self:process_pending_actions()
    end
end

function BalatroMCP:serialize_state_to_json(state)
    -- Use proper JSON library to serialize ALL state data
    if not self.message_manager or not self.message_manager.json then
        return "{}"
    end
    
    local encode_success, json_string = pcall(self.message_manager.json.encode, state)
    if not encode_success then
        -- Fallback to minimal state if full serialization fails
        return '{"money":' .. (state.money or 0) .. ',"ante":' .. (state.ante or 1) .. ',"error":"serialization_failed"}'
    end
    
    return json_string
end

function BalatroMCP:defer_state_extraction(extraction_type, context_data)
    -- Use Balatro's Event Manager for deferred state extraction
    local delay = self.extraction_delays[extraction_type] or 0.1
    local context = context_data or {}
    
    if not G or not G.E_MANAGER then
        print("BalatroMCP: ERROR - G.E_MANAGER not available, falling back to immediate extraction")
        self:execute_deferred_extraction({type = extraction_type, context = context})
        return
    end
    
    print("BalatroMCP: Scheduling " .. extraction_type .. " extraction via G.E_MANAGER (delay: " .. delay .. "s)")
    
    -- Create event for deferred extraction using Balatro's Event System
    G.E_MANAGER:add_event(Event({
        trigger = "after",
        delay = delay,
        blockable = false,
        blocking = false,
        func = function()
            print("BalatroMCP: Processing event-based " .. extraction_type .. " extraction")
            self:execute_deferred_extraction({
                type = extraction_type,
                context = context
            })
        end
    }))
end


function BalatroMCP:execute_deferred_extraction(extraction)
    local context = extraction.context
    
    -- ADD DIAGNOSTIC LOGGING FOR STATE TRANSMISSION
    print("BalatroMCP: [DEBUG_STALE_STATE] Executing deferred extraction: " .. extraction.type)
    print("BalatroMCP: [DEBUG_STALE_STATE] Transport type: " .. (self.transport_type or "UNKNOWN"))
    print("BalatroMCP: [DEBUG_STALE_STATE] Transport available: " .. tostring(self.transport and self.transport:is_available() or false))
    
    if extraction.type == "hand_action" then
        print("BalatroMCP: [DEBUG_STALE_STATE] Sending current state for hand_action")
        self:send_current_state()
        if context.action_type then
            self:send_status_update(context.action_type .. "_completed", context)
        end
        
    elseif extraction.type == "shop_entry" then
        local current_state = self.state_extractor:extract_current_state()
        local shop_items = current_state and current_state.shop_contents and #current_state.shop_contents or 0
        print("BalatroMCP: Deferred shop entry - shop items: " .. shop_items)
        
        print("BalatroMCP: [DEBUG_STALE_STATE] Sending current state for shop_entry")
        self:send_current_state()
        self:send_status_update("shop_entered", {
            shop_item_count = shop_items,
            money = current_state and current_state.money or 0,
            phase = current_state and current_state.current_phase or "unknown"
        })
        
    elseif extraction.type == "shop_exit" then
        self:send_current_state()
        self:send_status_update("shop_exited", {})
        
    elseif extraction.type == "blind_selection" then
        self:send_current_state()
        
    elseif extraction.type == "round_completion" then
        self:send_current_state()
        self:send_status_update("round_completed", context)
        
    elseif extraction.type == "ante_advancement" then
        self:send_current_state()
        self:send_status_update("ante_advanced", context)
        
    elseif extraction.type == "hand_dealing" then
        local current_state = self.state_extractor:extract_current_state()
        local hand_count = current_state and current_state.hand_cards and #current_state.hand_cards or 0
        print("BalatroMCP: Deferred hand dealing - hand size: " .. hand_count)
        
        self:send_current_state()
        self:send_status_update("hand_dealt", {
            hand_size = hand_count
        })
        
    elseif extraction.type == "game_over" then
        self:send_current_state()
        self:send_status_update("game_over", context)
        
    else
        -- Default: just send current state
        self:send_current_state()
    end
end

function BalatroMCP:start()
    print("BalatroMCP: Starting MCP integration")
    
    self.polling_active = true
    
    -- Initialize threading for MCP operations
    self:start_mcp_worker_thread()
    
    -- Create lightweight event that just passes game state to worker thread
    local event
    event = Event {
        blockable = false,
        blocking = false,
        pause_force = true,
        no_delete = true,
        trigger = "after",
        delay = 0.125,
        timer = "UPTIME",
        func = function()
            self:send_state_to_worker()
            event.start_timer = false
        end
    }
    G.E_MANAGER:add_event(event)
    
    self:send_current_state()
    
    print("BalatroMCP: MCP integration started with threaded state checking")
end

function BalatroMCP:stop()
    print("BalatroMCP: Stopping MCP integration")
    
    self.polling_active = false
    
    -- Stop MCP worker thread
    if self.threaded_mode and self.exit_channel then
        print("BalatroMCP: Sending exit signal to worker thread")
        self.exit_channel:push(true)
        
        -- Wait a bit for thread to exit gracefully
        if self.mcp_worker then
            -- Give thread time to exit (simple wait)
            local wait_start = os.clock()
            while os.clock() - wait_start < 0.1 do
                -- Simple wait
            end
            self.mcp_worker = nil
        end
        
        self.threaded_mode = false
    end
    
    -- Cleanup async file transport resources (threads, channels)
    if self.transport and self.transport.cleanup then
        self.transport:cleanup()
    end
    
    print("BalatroMCP: MCP integration stopped")
end












function BalatroMCP:check_and_update_state()
    if not self.polling_active then
        return
    end
    
    -- Update async file transport to process responses
    if self.transport and self.transport.update then
        self.transport:update()
    end
    
    -- Handle action polling
    if self.transport and self.transport:is_available() and G.STATE ~= -1 then
        print("BalatroMCP: ACTION_POLLING - Checking for pending actions")
        self:process_pending_actions()
    end
    
    -- Handle state updates
    if G.STATE ~= -1 then
        if self.crash_diagnostics then
            self.crash_diagnostics:monitor_joker_operations()
        end
        
        if self.pending_state_extraction then
            print("BalatroMCP: PROCESSING_DELAYED_EXTRACTION")
            self:handle_delayed_state_extraction()
        end
        
        self:check_and_send_state_update()
    end
end

function BalatroMCP:process_pending_actions()
    if self.processing_action then
        -- Safety timeout: reset stuck processing flag after 10 seconds
<<<<<<< HEAD
        -- This prevents indefinite blocking when action processing gets stuck due to game engine issues
        if not self.processing_action_start_time then
            print("BalatroMCP: WARNING - Inconsistent state detected, resetting processing flags")
            self.processing_action = false
            self.pending_state_extraction = false
            self.processing_action_start_time = nil
            return  -- Skip this iteration, retry next time
=======
        if not self.processing_action_start_time then
            self.processing_action_start_time = os.time()
>>>>>>> a1951951
        elseif os.time() - self.processing_action_start_time > 10 then
            print("BalatroMCP: WARNING - Processing action timeout, resetting stuck flag")
            self.processing_action = false
            self.pending_state_extraction = false
            self.processing_action_start_time = nil
        else
            print("BalatroMCP: ACTION_POLLING - Skipping, already processing action")
            return
        end
    end
    
    print("BalatroMCP: ACTION_POLLING - Calling message_manager:read_actions()")
    local message_data = self.message_manager:read_actions()
    if not message_data then
        print("BalatroMCP: ACTION_POLLING - No actions available")
        return
    end
    
    print("BalatroMCP: ACTION_POLLING - Actions received, processing...")
    
    -- Extract action data from message wrapper
    local action_data = message_data.data
    if not action_data then
        print("BalatroMCP: ERROR - No action data in message")
        return
    end
    
    local sequence = action_data.sequence_id or 0
    if sequence <= self.last_action_sequence then
        return
    end
    
    self.processing_action = true
<<<<<<< HEAD
    self.processing_action_start_time = os.time()  -- Set timeout start time when beginning processing
=======
    self.processing_action_start_time = nil  -- Clear timeout when starting new action
>>>>>>> a1951951
    self.last_action_sequence = sequence
    
    print("BalatroMCP: Processing action [seq=" .. sequence .. "]: " .. (action_data.action_type or "unknown"))
    
    local state_before = self.state_extractor:extract_current_state()
    local phase_before = state_before and state_before.current_phase or "unknown"
    local money_before = state_before and state_before.money or "unknown"
    print("BalatroMCP: DEBUG - State BEFORE action: phase=" .. phase_before .. ", money=" .. tostring(money_before))
    
    local result = self.action_executor:execute_action(action_data)
    
    local state_after = self.state_extractor:extract_current_state()
    local phase_after = state_after and state_after.current_phase or "unknown"
    local money_after = state_after and state_after.money or "unknown"
    print("BalatroMCP: DEBUG - State IMMEDIATELY after action: phase=" .. phase_after .. ", money=" .. tostring(money_after))
    
    -- Send action result immediately and reset processing flag
    local action_result = {
        sequence = sequence,
        action_type = action_data.action_type,
        success = result.success,
        error_message = result.error_message,
        timestamp = os.time(),
        new_state = state_after
    }
    
    self.message_manager:write_action_result(action_result)
    
    if result.success then
        print("BalatroMCP: Action completed successfully")
    else
        print("BalatroMCP: Action failed: " .. (result.error_message or "Unknown error"))
    end
    
    -- CRITICAL FIX: Reset processing flag immediately in main thread
    -- This ensures cleanup happens regardless of threading mode
    print("BalatroMCP: Resetting processing flag (threading-safe cleanup)")
    self.processing_action = false
<<<<<<< HEAD
    self.processing_action_start_time = nil
=======
>>>>>>> a1951951
    self.pending_state_extraction = false
end

function BalatroMCP:handle_delayed_state_extraction()
    print("BalatroMCP: Processing delayed state extraction")
    
    local current_state = self.state_extractor:extract_current_state()
    local phase = current_state and current_state.current_phase or "unknown"
    local money = current_state and current_state.money or "unknown"
    print("BalatroMCP: DEBUG - State AFTER delay: phase=" .. phase .. ", money=" .. tostring(money))
    
    if self.pending_action_result then
        self.pending_action_result.new_state = current_state
        
        self.message_manager:write_action_result(self.pending_action_result)
        print("BalatroMCP: Delayed action result sent with updated state")
        
        self.pending_action_result = nil
    end
    
    self.pending_state_extraction = false
    self.processing_action = false
    self.processing_action_start_time = nil
end

function BalatroMCP:check_and_send_state_update()
    local current_state = self.state_extractor:extract_current_state()
    
    local g_state = G and G.STATE or "NIL"
    local phase = current_state.current_phase or "NIL"
    local money = current_state.money or "NIL"
    local ante = current_state.ante or "NIL"
    
    -- HACK: Always send state update since async transport should handle it efficiently
    print("BalatroMCP: ALWAYS_SEND_HACK - Sending state update (phase=" .. phase .. ", money=" .. tostring(money) .. ")")
    self:send_state_update(current_state)
end

function BalatroMCP:send_current_state()
    local current_state = self.state_extractor:extract_current_state()
    if current_state then
        self:send_state_update(current_state)
    end
end

function BalatroMCP:send_state_update(state)
    -- ADD COMPREHENSIVE DIAGNOSTIC LOGGING FOR STATE TRANSMISSION
    print("BalatroMCP: [DEBUG_STALE_STATE] === ATTEMPTING STATE TRANSMISSION ===")
    print("BalatroMCP: [DEBUG_STALE_STATE] Transport type: " .. (self.transport_type or "UNKNOWN"))
    print("BalatroMCP: [DEBUG_STALE_STATE] Transport object: " .. tostring(self.transport))
    
    if self.transport then
        local available = self.transport:is_available()
        print("BalatroMCP: [DEBUG_STALE_STATE] Transport availability: " .. tostring(available))
        
        if not available then
            print("BalatroMCP: [DEBUG_STALE_STATE] *** TRANSPORT NOT AVAILABLE - STATE WILL NOT BE SENT ***")
        end
    else
        print("BalatroMCP: [DEBUG_STALE_STATE] *** NO TRANSPORT OBJECT - STATE CANNOT BE SENT ***")
    end
    
    -- Consolidate all game data into a single comprehensive message
    -- to prevent data flow confusion between hand_cards, deck_cards, and remaining_deck
    
    local comprehensive_state = {
        -- Core game state (ante, money, phase, etc.)
        core_state = {
            session_id = state.session_id,
            current_phase = state.current_phase,
            ante = state.ante,
            money = state.money,
            hands_remaining = state.hands_remaining,
            discards_remaining = state.discards_remaining,
            available_actions = state.available_actions,
            current_blind = state.current_blind,
            shop_contents = state.shop_contents,
            jokers = state.jokers,
            consumables = state.consumables,
            post_hand_joker_reorder_available = state.post_hand_joker_reorder_available
        },
        
        -- Card data with clear separation and labeling
        card_data = {
            -- Current hand (cards player is holding and can play/discard right now)
            hand_cards = state.hand_cards or {},
            
            -- Full deck (all 52 cards that were in the deck at start, including enhancements/editions)
            full_deck_cards = self.state_extractor:extract_deck_cards(),
            
            -- Remaining deck (cards still in deck that can be drawn)
            remaining_deck_cards = self.state_extractor:extract_remaining_deck_cards()
        }
    }
    
    local state_message = {
        message_type = "comprehensive_state_update",
        timestamp = os.time(),
        sequence = self.message_manager:get_next_sequence_id(),
        state = comprehensive_state
    }
    
    -- DIAGNOSTIC LOGGING BEFORE MESSAGE SEND
    print("BalatroMCP: [DEBUG_STALE_STATE] About to call message_manager:write_game_state")
    print("BalatroMCP: [DEBUG_STALE_STATE] Message manager: " .. tostring(self.message_manager))
    
    local send_result = self.message_manager:write_game_state(state_message)
    
    -- Write full deck data to separate file as requested in issue #89
    local deck_cards = comprehensive_state.card_data and comprehensive_state.card_data.full_deck_cards
    if not deck_cards or #deck_cards == 0 then
        print("BalatroMCP: WARNING - No deck cards found in state, skipping full deck export")
    else
        local full_deck_message = {
            session_id = state.session_id or "unknown",
            timestamp = os.time(),
            card_count = #deck_cards,
            cards = deck_cards
        }
        local full_deck_success = self.message_manager:write_full_deck(full_deck_message)
        if not full_deck_success then
            print("BalatroMCP: WARNING - Failed to write full deck data")
        end
    end
    
<<<<<<< HEAD
=======
    -- Also write hand levels data if available
    if state.hand_levels then
        local hand_levels_data = {
            session_id = state.session_id,
            hand_levels = state.hand_levels
        }
        local hand_levels_result = self.message_manager:write_hand_levels(hand_levels_data)
        print("BalatroMCP: [DEBUG_STALE_STATE] Hand levels write result: " .. tostring(hand_levels_result))
    else
        print("BalatroMCP: [DEBUG_STALE_STATE] No hand levels data available in state")
    end
    
>>>>>>> a1951951
    print("BalatroMCP: [DEBUG_STALE_STATE] Message send result: " .. tostring(send_result))
    print("BalatroMCP: [DEBUG_STALE_STATE] === STATE TRANSMISSION COMPLETED ===")
    
    local hand_count = #(state.hand_cards or {})
    local full_deck_count = #(comprehensive_state.card_data.full_deck_cards or {})
    local remaining_deck_count = #(comprehensive_state.card_data.remaining_deck_cards or {})
    
    print("BalatroMCP: Comprehensive state update sent")
    print("  - Hand cards: " .. hand_count)
    print("  - Full deck cards: " .. full_deck_count)
    print("  - Remaining deck cards: " .. remaining_deck_count)
    print("  - Phase: " .. (state.current_phase or "unknown"))
end

function BalatroMCP:calculate_state_hash(state)
    local hash_components = {}
    
    if state.current_phase then
        table.insert(hash_components, tostring(state.current_phase))
    end
    
    if state.ante then
        table.insert(hash_components, tostring(state.ante))
    end
    
    if state.money then
        table.insert(hash_components, tostring(state.money))
    end
    
    if state.hands_remaining then
        table.insert(hash_components, tostring(state.hands_remaining))
    end
    
    if state.hand_cards then
        table.insert(hash_components, tostring(#state.hand_cards))
    end
    
    if state.jokers then
        table.insert(hash_components, tostring(#state.jokers))
    end
    
    local final_hash = table.concat(hash_components, "|")
    
    return final_hash
end

function BalatroMCP:send_status_update(status_type, status_data)
    -- Send status updates for intermediate game actions
    local status_message = {
        message_type = "status_update",
        timestamp = os.time(),
        sequence = self.message_manager:get_next_sequence_id(),
        status_type = status_type,
        status_data = status_data or {}
    }
    
    self.message_manager:write_game_state(status_message)
    print("BalatroMCP: Status update sent - " .. status_type)
end

function BalatroMCP:on_hand_played()
    print("BalatroMCP: Hand played event - deferring state extraction")
    self:defer_state_extraction("hand_action", { action_type = "hand_played" })
end

function BalatroMCP:on_cards_discarded()
    print("BalatroMCP: Cards discarded event - deferring state extraction")
    self:defer_state_extraction("hand_action", { action_type = "cards_discarded" })
end

function BalatroMCP:on_blind_selected()
    print("BalatroMCP: Blind selection transition detected - deferring state extraction")
    self.blind_transition_cooldown = 3.0
    self:defer_state_extraction("blind_selection", { action_type = "blind_selected" })
end

function BalatroMCP:on_shop_entered()
    print("BalatroMCP: Shop entered event - deferring state extraction")
    self:defer_state_extraction("shop_entry", { action_type = "shop_entered" })
end

function BalatroMCP:on_shop_exited()
    print("BalatroMCP: Shop exited event - deferring state extraction")
    self:defer_state_extraction("shop_exit", { action_type = "shop_exited" })
end

function BalatroMCP:on_round_completed()
    print("BalatroMCP: Round completed event - deferring state extraction")
    self:defer_state_extraction("round_completion", { action_type = "round_completed" })
end

function BalatroMCP:on_ante_advanced()
    print("BalatroMCP: Ante advanced event - deferring state extraction")
    self:defer_state_extraction("ante_advancement", { action_type = "ante_advanced" })
end

function BalatroMCP:on_hand_dealt()
    print("BalatroMCP: Hand dealt event - deferring state extraction")
    self:defer_state_extraction("hand_dealing", { action_type = "hand_dealt" })
end

function BalatroMCP:on_game_over()
    print("BalatroMCP: Game over event - deferring state extraction")
    self:defer_state_extraction("game_over", { action_type = "game_over" })
end








function BalatroMCP:extract_shop_item_info(element)
    -- Extract information about shop item from UI element
    local item_info = {
        name = "Unknown",
        type = "unknown",
        cost = 0
    }
    
    if not element then
        return item_info
    end
    
    -- Try to extract from element.config.card if it exists
    if element.config and element.config.card then
        local card = element.config.card
        if card.ability then
            item_info.name = card.ability.name or "Unknown"
            item_info.type = card.ability.set or "unknown"
        end
        item_info.cost = card.cost or 0
    end
    
    return item_info
end

function BalatroMCP:extract_blind_selection_info_from_element(element)
    -- Extract information about blind from UI element
    local blind_info = {
        name = "Unknown",
        type = "small",
        requirement = 0,
        reward = 0
    }
    
    if not element then
        return blind_info
    end
    
    -- Try to extract from element.config.blind if it exists
    if element.config and element.config.blind then
        local blind = element.config.blind
        blind_info.name = blind.name or "Unknown"
        blind_info.requirement = blind.chips or 0
        blind_info.reward = blind.dollars or 0
        
        -- Determine blind type
        if blind.boss then
            blind_info.type = "boss"
        elseif string.find(blind.name or "", "Big") then
            blind_info.type = "big"
        else
            blind_info.type = "small"
        end
    end
    
    -- Try to extract from element.area if it's a blind selection UI element
    if element.area and element.area.config then
        local area_config = element.area.config
        if area_config.type then
            blind_info.type = string.lower(area_config.type)
        end
    end
    
    return blind_info
end

function BalatroMCP:on_game_started()
    print("BalatroMCP: Game started event - capturing initial state")
    
    local current_state = self.state_extractor:extract_current_state()
    local phase = current_state and current_state.current_phase or "unknown"
    local money = current_state and current_state.money or "unknown"
    local ante = current_state and current_state.ante or "unknown"
    
    print("BalatroMCP: DEBUG - Game start state: phase=" .. phase ..
          ", money=" .. tostring(money) ..
          ", ante=" .. tostring(ante))
    
    self.last_state_hash = nil
    
    self:send_current_state()
    
    print("BalatroMCP: Initial game state sent for new run")
end

local mod_instance = nil

-- Check if we're in a test environment - if so, don't auto-initialize
local is_test_environment = _G.BalatroMCP_Test_Environment or false

if SMODS and not is_test_environment then
    print("BalatroMCP: SMODS framework detected, initializing mod...")

    local init_success, init_error = pcall(function()
        mod_instance = BalatroMCP.new()
        if mod_instance then
            mod_instance:start()
            print("BalatroMCP: Mod initialized and started successfully")
        else
            error("Failed to create mod instance")
        end
    end)
    
    if not init_success then
        print("BalatroMCP: CRITICAL ERROR - Mod initialization failed: " .. tostring(init_error))
    end
elseif is_test_environment then
    print("BalatroMCP: Test environment detected, skipping auto-initialization")
    
    _G.BalatroMCP_Instance = mod_instance
    
    if mod_instance and love then
        local original_love_update = love.update
        local last_known_state = nil
        
        if original_love_update then
            love.update = function(dt)
                local update_success, update_error = pcall(function()
                    local state_before = G and G.STATE or "NIL"
                    local direct_state_before = _G.G and _G.G.STATE or "NIL"
                    
                    if original_love_update and type(original_love_update) == "function" then
                        original_love_update(dt)
                    end
                
                    local state_after = G and G.STATE or "NIL"
                    local direct_state_after = _G.G and _G.G.STATE or "NIL"
                    
                    if state_before ~= state_after or direct_state_before ~= direct_state_after then
                        local timestamp = love.timer and love.timer.getTime() or os.clock()
                        print("BalatroMCP: STATE_CHANGE_DETECTED @ " .. tostring(timestamp))
                        print("  Cached G.STATE: " .. tostring(state_before) .. " -> " .. tostring(state_after))
                        print("  Direct _G.G.STATE: " .. tostring(direct_state_before) .. " -> " .. tostring(direct_state_after))
                        print("  State consistency: " .. tostring(state_after == direct_state_after))
                        last_known_state = state_after
                        
                        if _G.G and _G.G.STATES and type(_G.G.STATES) == "table" then
                            local current_state_name = "UNKNOWN"
                            for name, value in pairs(_G.G.STATES) do
                                if value == state_after then
                                    current_state_name = name
                                    break
                                end
                            end
                            print("  New state name: " .. current_state_name)
                        end
                    end
                end)
                
                if not update_success then
                    print("BalatroMCP: ERROR in Love2D update hook: " .. tostring(update_error))
                end
                
                if mod_instance and mod_instance.update then
                    local mod_success, mod_error = pcall(function()
                        mod_instance:update(dt)
                    end)
                    if not mod_success then
                        print("BalatroMCP: ERROR in mod update: " .. tostring(mod_error))
                    end
                end
            end
            print("BalatroMCP: Hooked into love.update with timing diagnostics")
        else
            print("BalatroMCP: WARNING - Could not hook into Love2D update, using timer fallback")
            if mod_instance then
                mod_instance.fallback_timer = 0
                mod_instance.fallback_update = function(self)
                    print("BalatroMCP: Using fallback update mechanism")
                end
            end
        end
    else
        print("BalatroMCP: WARNING - No update mechanism available (Love2D not found)")
    end
    
    if mod_instance then
        _G.BalatroMCP_Cleanup = function()
            print("BalatroMCP: Performing cleanup")
            if mod_instance then
                mod_instance:stop()
            end
        end
        print("BalatroMCP: Cleanup function registered as _G.BalatroMCP_Cleanup")
    end
    
else
    print("BalatroMCP: WARNING - SMODS framework not available, mod cannot initialize")
    print("BalatroMCP: This mod requires Steammodded to function properly")
    
    _G.BalatroMCP_Instance = nil
    _G.BalatroMCP_Error = "SMODS framework not available"
end

_G.BalatroMCP = mod_instance

return BalatroMCP<|MERGE_RESOLUTION|>--- conflicted
+++ resolved
@@ -611,7 +611,6 @@
 function BalatroMCP:process_pending_actions()
     if self.processing_action then
         -- Safety timeout: reset stuck processing flag after 10 seconds
-<<<<<<< HEAD
         -- This prevents indefinite blocking when action processing gets stuck due to game engine issues
         if not self.processing_action_start_time then
             print("BalatroMCP: WARNING - Inconsistent state detected, resetting processing flags")
@@ -619,10 +618,6 @@
             self.pending_state_extraction = false
             self.processing_action_start_time = nil
             return  -- Skip this iteration, retry next time
-=======
-        if not self.processing_action_start_time then
-            self.processing_action_start_time = os.time()
->>>>>>> a1951951
         elseif os.time() - self.processing_action_start_time > 10 then
             print("BalatroMCP: WARNING - Processing action timeout, resetting stuck flag")
             self.processing_action = false
@@ -656,11 +651,7 @@
     end
     
     self.processing_action = true
-<<<<<<< HEAD
     self.processing_action_start_time = os.time()  -- Set timeout start time when beginning processing
-=======
-    self.processing_action_start_time = nil  -- Clear timeout when starting new action
->>>>>>> a1951951
     self.last_action_sequence = sequence
     
     print("BalatroMCP: Processing action [seq=" .. sequence .. "]: " .. (action_data.action_type or "unknown"))
@@ -699,10 +690,7 @@
     -- This ensures cleanup happens regardless of threading mode
     print("BalatroMCP: Resetting processing flag (threading-safe cleanup)")
     self.processing_action = false
-<<<<<<< HEAD
     self.processing_action_start_time = nil
-=======
->>>>>>> a1951951
     self.pending_state_extraction = false
 end
 
@@ -828,8 +816,6 @@
         end
     end
     
-<<<<<<< HEAD
-=======
     -- Also write hand levels data if available
     if state.hand_levels then
         local hand_levels_data = {
@@ -842,7 +828,6 @@
         print("BalatroMCP: [DEBUG_STALE_STATE] No hand levels data available in state")
     end
     
->>>>>>> a1951951
     print("BalatroMCP: [DEBUG_STALE_STATE] Message send result: " .. tostring(send_result))
     print("BalatroMCP: [DEBUG_STALE_STATE] === STATE TRANSMISSION COMPLETED ===")
     
