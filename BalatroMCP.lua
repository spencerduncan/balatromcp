-- Main Balatro MCP mod file
-- Integrates all components and manages communication with MCP server

--- STEAMMODDED HEADER
--- MOD_NAME: BalatroMCP
--- MOD_ID: BalatroMCP
--- MOD_AUTHOR: [MCP Integration]
--- MOD_DESCRIPTION: Enables AI agent interaction with Balatro through MCP protocol

print("BalatroMCP: MAIN FILE LOADING STARTED")

-- Transport Configuration
-- Now using async file transport exclusively for non-blocking I/O
local ASYNC_FILE_TRANSPORT_CONFIG = {
    base_path = "shared",  -- Default file transport path
    enable_async = true    -- Enable async operations when threading available
}

-- Function to allow external configuration override
local function configure_transport(file_config)
    if file_config and type(file_config) == "table" then
        for key, value in pairs(file_config) do
            ASYNC_FILE_TRANSPORT_CONFIG[key] = value
        end
    end
end

-- Export configuration function for external use
_G.BalatroMCP_Configure = configure_transport

local DebugLogger = nil
local debug_success, debug_error = pcall(function()
    DebugLogger = assert(SMODS.load_file("debug_logger.lua"))()
    print("BalatroMCP: DebugLogger loaded successfully")
end)
if not debug_success then
    print("BalatroMCP: DebugLogger load failed: " .. tostring(debug_error))
end

local MessageTransport = nil
local transport_success, transport_error = pcall(function()
    MessageTransport = assert(SMODS.load_file("interfaces/message_transport.lua"))()
    print("BalatroMCP: MessageTransport interface loaded successfully")
end)
if not transport_success then
    print("BalatroMCP: MessageTransport interface load failed: " .. tostring(transport_error))
end

local FileTransport = nil
local file_transport_success, file_transport_error = pcall(function()
    FileTransport = assert(SMODS.load_file("transports/file_transport.lua"))()
    print("BalatroMCP: FileTransport loaded successfully")
end)
if not file_transport_success then
    print("BalatroMCP: FileTransport load failed: " .. tostring(file_transport_error))
end

-- HttpsTransport removed - using async file transport exclusively

local MessageManager = nil
local message_manager_success, message_manager_error = pcall(function()
    MessageManager = assert(SMODS.load_file("message_manager.lua"))()
    print("BalatroMCP: MessageManager loaded successfully")
end)
if not message_manager_success then
    print("BalatroMCP: MessageManager load failed: " .. tostring(message_manager_error))
end

local StateExtractor = nil
local state_success, state_error = pcall(function()
    StateExtractor = assert(SMODS.load_file("state_extractor/state_extractor.lua"))()
    print("BalatroMCP: StateExtractor loaded successfully")
end)
if not state_success then
    print("BalatroMCP: StateExtractor load failed: " .. tostring(state_error))
end

local ActionExecutor = nil
local action_success, action_error = pcall(function()
    ActionExecutor = assert(SMODS.load_file("action_executor.lua"))()
    print("BalatroMCP: ActionExecutor loaded successfully")
end)
if not action_success then
    print("BalatroMCP: ActionExecutor load failed: " .. tostring(action_error))
end

local JokerManager = nil
local joker_success, joker_error = pcall(function()
    JokerManager = assert(SMODS.load_file("joker_manager.lua"))()
    print("BalatroMCP: JokerManager loaded successfully")
end)
if not joker_success then
    print("BalatroMCP: JokerManager load failed: " .. tostring(joker_error))
end

local CrashDiagnostics = nil
local crash_success, crash_error = pcall(function()
    CrashDiagnostics = assert(SMODS.load_file("crash_diagnostics.lua"))()
    print("BalatroMCP: CrashDiagnostics loaded successfully")
end)
if not crash_success then
    print("BalatroMCP: CrashDiagnostics load failed: " .. tostring(crash_error))
end

print("BalatroMCP: MODULE LOADING SUMMARY:")
print("  DebugLogger: " .. (debug_success and "SUCCESS" or "FAILED"))
print("  MessageTransport: " .. (transport_success and "SUCCESS" or "FAILED"))
print("  FileTransport: " .. (file_transport_success and "SUCCESS" or "FAILED"))
print("  MessageManager: " .. (message_manager_success and "SUCCESS" or "FAILED"))
print("  StateExtractor: " .. (state_success and "SUCCESS" or "FAILED"))
print("  ActionExecutor: " .. (action_success and "SUCCESS" or "FAILED"))
print("  JokerManager: " .. (joker_success and "SUCCESS" or "FAILED"))
print("  CrashDiagnostics: " .. (crash_success and "SUCCESS" or "FAILED"))
print("  Transport Selection: ASYNC_FILE")

local BalatroMCP = {}
BalatroMCP.__index = BalatroMCP

function BalatroMCP.new()
    local self = setmetatable({}, BalatroMCP)
    
    self.debug_logger = DebugLogger.new()
    self.debug_logger:info("=== BALATRO MCP INITIALIZATION STARTED ===", "INIT")
    
    self.debug_logger:test_environment()
    
    -- Initialize crash diagnostics
    if CrashDiagnostics then
        self.crash_diagnostics = CrashDiagnostics.new()
        self.debug_logger:info("CrashDiagnostics component initialized successfully", "INIT")
    else
        self.debug_logger:error("CrashDiagnostics module not available", "INIT")
    end
    
    local init_success = true
    
    -- Initialize async file transport exclusively
    if not FileTransport then
        error("FileTransport module not available")
    end
    
    -- Use configurable file transport settings
    local file_config = {}
    for key, value in pairs(ASYNC_FILE_TRANSPORT_CONFIG) do
        file_config[key] = value
    end
    
    self.transport = FileTransport.new(file_config.base_path)
    self.file_transport = self.transport  -- Backward compatibility reference
    self.transport_type = "ASYNC_FILE"
    
    -- Log async capability status
    if self.transport.async_enabled then
        self.debug_logger:info("Async FileTransport initialized with threading support", "INIT")
    else
        self.debug_logger:info("FileTransport initialized with synchronous fallback (no threading)", "INIT")
    end
    
    if not MessageManager then
        error("MessageManager module not available - failed to load during startup")
    end
    
    self.message_manager = MessageManager.new(self.transport, "BALATRO_MCP")
    self.debug_logger:info("MessageManager component initialized successfully", "INIT")
    
    local state_success, state_error = pcall(function()
        if not StateExtractor then
            error("StateExtractor module not available - failed to load during startup")
        end
        
        self.state_extractor = StateExtractor.new()
        
        if self.crash_diagnostics then
            self.crash_diagnostics:create_safe_state_extraction_wrapper(self.state_extractor)
            self.debug_logger:info("StateExtractor wrapped with crash diagnostics", "INIT")
        end
        
        self.debug_logger:info("StateExtractor component initialized successfully", "INIT")
    end)
    
    if not state_success then
        self.debug_logger:error("StateExtractor initialization failed: " .. tostring(state_error), "INIT")
        init_success = false
    end
    
    local joker_success, joker_error = pcall(function()
        if not JokerManager then
            error("JokerManager module not available - failed to load during startup")
        end
        
        self.joker_manager = JokerManager.new()
        self.joker_manager:set_crash_diagnostics(self.crash_diagnostics)
        self.debug_logger:info("JokerManager component initialized successfully with crash diagnostics", "INIT")
    end)
    
    if not joker_success then
        self.debug_logger:error("JokerManager initialization failed: " .. tostring(joker_error), "INIT")
        init_success = false
    end
    
    local action_success, action_error = pcall(function()
        if not ActionExecutor then
            error("ActionExecutor module not available - failed to load during startup")
        end
        
        self.action_executor = ActionExecutor.new(self.state_extractor, self.joker_manager)
        self.debug_logger:info("ActionExecutor component initialized successfully", "INIT")
    end)
    
    if not action_success then
        self.debug_logger:error("ActionExecutor initialization failed: " .. tostring(action_error), "INIT")
        init_success = false
    end
    
    self.last_state_hash = nil
    self.polling_active = false
    self.update_timer = 0
    self.update_interval = 0.5 -- Check for state updates every 0.5 seconds
    
    -- Add separate action polling timer
    self.action_polling_timer = 0
    self.action_polling_interval = 1.5 -- Poll for actions every 1.5 seconds
    
    self.processing_action = false
    self.last_action_sequence = 0
    
    self.pending_state_extraction = false
    self.pending_action_result = nil
    
    -- Hook lifecycle management - store original function references
    self.original_functions = {}
    
    -- Extraction delays for event system timing
    self.extraction_delays = {
        hand_action = 0.1,      -- 100ms delay for hand play/discard
        shop_entry = 0.2,       -- 200ms delay for shop content population
        shop_exit = 0.1,        -- 100ms delay for shop exit
        blind_selection = 0.15, -- 150ms delay for blind selection
        round_completion = 0.25, -- 250ms delay for round end processing
        ante_advancement = 0.3,  -- 300ms delay for ante progression
        hand_dealing = 0.2,     -- 200ms delay for hand dealing completion
        game_over = 0.2         -- 200ms delay for game over state
    }
    
    if init_success then
        self.debug_logger:test_file_communication()
    end
    
    if init_success then
        self.debug_logger:info("BalatroMCP: Mod initialized successfully", "INIT")
        print("BalatroMCP: Mod initialized successfully")
    else
        self.debug_logger:error("BalatroMCP: Mod initialization FAILED - check debug logs", "INIT")
        print("BalatroMCP: Mod initialization FAILED - check debug logs")
    end
    
    return self
end

-- MCP Worker Thread Code
local MCP_WORKER_CODE = [[
local love = require('love')
require('love.filesystem')

-- Worker thread for handling MCP operations
local state_channel = love.thread.getChannel('mcp_state_updates')
local action_channel = love.thread.getChannel('mcp_action_requests') 
local result_channel = love.thread.getChannel('mcp_action_results')

-- Simple state tracking
local last_processed_sequence = 0
local polling_interval = 0.125 -- 8 times per second

print("BalatroMCP Worker: Thread started")

while true do
    -- Check for exit signal
    local exit_signal = love.thread.getChannel('mcp_exit'):pop()
    if exit_signal then
        print("BalatroMCP Worker: Exit signal received")
        break
    end
    
    -- Process state updates from main thread
    local state_data = state_channel:pop()
    if state_data then
        -- Write state to file (synchronous in worker thread is fine)
        local state_json = state_data.json
        if state_json then
            local success, err = pcall(function()
                love.filesystem.write("shared/game_state.json", state_json)
            end)
            if not success then
                print("BalatroMCP Worker: State write error: " .. tostring(err))
            end
        end
    end
    
    -- Check for pending actions
    local action_success, action_content = pcall(function()
        return love.filesystem.read("shared/actions.json")
    end)
    
    if action_success and action_content then
        -- Parse and send action to main thread for execution
        local action_data
        local parse_success, parse_error = pcall(function()
            action_data = love.data and love.data.decode and love.data.decode("data", "base64", action_content) or action_content
            if type(action_data) == "string" then
                -- Try to parse as JSON (simplified parsing)
                -- In a real implementation, you'd use a proper JSON parser
                action_data = {raw = action_content}
            end
        end)
        
        if parse_success and action_data then
            action_channel:push({
                data = action_data,
                timestamp = os.time()
            })
        end
    end
    
    -- Sleep to prevent busy waiting (simple busy wait since love.timer not available in thread)
    local start_time = os.clock()
    while os.clock() - start_time < polling_interval do
        -- Simple busy wait
    end
end

print("BalatroMCP Worker: Thread ending")
]]

function BalatroMCP:start_mcp_worker_thread()
    if not love or not love.thread then
        print("BalatroMCP: Love2D threading not available, falling back to synchronous mode")
        self.threaded_mode = false
        return
    end
    
    print("BalatroMCP: Starting MCP worker thread")
    
    -- Create channels for communication
    self.state_channel = love.thread.getChannel('mcp_state_updates')
    self.action_channel = love.thread.getChannel('mcp_action_requests')
    self.result_channel = love.thread.getChannel('mcp_action_results')
    self.exit_channel = love.thread.getChannel('mcp_exit')
    
    -- Create and start worker thread
    self.mcp_worker = love.thread.newThread(MCP_WORKER_CODE)
    self.mcp_worker:start()
    self.threaded_mode = true
    
    print("BalatroMCP: MCP worker thread started successfully")
end

function BalatroMCP:send_state_to_worker()
    if not self.threaded_mode or not self.state_channel then
        -- Fallback to original method if threading not available
        self:check_and_update_state()
        return
    end
    
    -- Extract current state and send to worker thread
    local current_state = self.state_extractor:extract_current_state()
    if current_state then
        -- Convert state to JSON (simplified)
        local state_json = self:serialize_state_to_json(current_state)
        
        -- Send to worker thread (non-blocking)
        local send_success = self.state_channel:push({
            json = state_json,
            timestamp = love.timer and love.timer.getTime() or os.time(),
            sequence = self.message_manager:get_next_sequence_id()
        })
        
        if not send_success then
            print("BalatroMCP: Warning - Failed to send state to worker thread")
        end
    end
    
    -- Check for action results from worker thread
    self:process_worker_responses()
end

function BalatroMCP:process_worker_responses()
    if not self.threaded_mode or not self.action_channel then
        return
    end
    
    -- Check for pending actions from worker
    local action_request = self.action_channel:pop()
    if action_request then
        print("BalatroMCP: Received action request from worker thread")
        -- Process action in main thread (since it needs access to game state)
        self:process_pending_actions()
    end
end

function BalatroMCP:serialize_state_to_json(state)
    -- Use proper JSON library to serialize ALL state data
    if not self.message_manager or not self.message_manager.json then
        return "{}"
    end
    
    local encode_success, json_string = pcall(self.message_manager.json.encode, state)
    if not encode_success then
        -- Fallback to minimal state if full serialization fails
        return '{"money":' .. (state.money or 0) .. ',"ante":' .. (state.ante or 1) .. ',"error":"serialization_failed"}'
    end
    
    return json_string
end

function BalatroMCP:defer_state_extraction(extraction_type, context_data)
    -- Use Balatro's Event Manager for deferred state extraction
    local delay = self.extraction_delays[extraction_type] or 0.1
    local context = context_data or {}
    
    if not G or not G.E_MANAGER then
        print("BalatroMCP: ERROR - G.E_MANAGER not available, falling back to immediate extraction")
        self:execute_deferred_extraction({type = extraction_type, context = context})
        return
    end
    
    print("BalatroMCP: Scheduling " .. extraction_type .. " extraction via G.E_MANAGER (delay: " .. delay .. "s)")
    
    -- Create event for deferred extraction using Balatro's Event System
    G.E_MANAGER:add_event(Event({
        trigger = "after",
        delay = delay,
        blockable = false,
        blocking = false,
        func = function()
            print("BalatroMCP: Processing event-based " .. extraction_type .. " extraction")
            self:execute_deferred_extraction({
                type = extraction_type,
                context = context
            })
        end
    }))
end


function BalatroMCP:execute_deferred_extraction(extraction)
    local context = extraction.context
    
    -- ADD DIAGNOSTIC LOGGING FOR STATE TRANSMISSION
    print("BalatroMCP: [DEBUG_STALE_STATE] Executing deferred extraction: " .. extraction.type)
    print("BalatroMCP: [DEBUG_STALE_STATE] Transport type: " .. (self.transport_type or "UNKNOWN"))
    print("BalatroMCP: [DEBUG_STALE_STATE] Transport available: " .. tostring(self.transport and self.transport:is_available() or false))
    
    if extraction.type == "hand_action" then
        print("BalatroMCP: [DEBUG_STALE_STATE] Sending current state for hand_action")
        self:send_current_state()
        if context.action_type then
            self:send_status_update(context.action_type .. "_completed", context)
        end
        
    elseif extraction.type == "shop_entry" then
        local current_state = self.state_extractor:extract_current_state()
        local shop_items = current_state and current_state.shop_contents and #current_state.shop_contents or 0
        print("BalatroMCP: Deferred shop entry - shop items: " .. shop_items)
        
        print("BalatroMCP: [DEBUG_STALE_STATE] Sending current state for shop_entry")
        self:send_current_state()
        self:send_status_update("shop_entered", {
            shop_item_count = shop_items,
            money = current_state and current_state.money or 0,
            phase = current_state and current_state.current_phase or "unknown"
        })
        
    elseif extraction.type == "shop_exit" then
        self:send_current_state()
        self:send_status_update("shop_exited", {})
        
    elseif extraction.type == "blind_selection" then
        self:send_current_state()
        
    elseif extraction.type == "round_completion" then
        self:send_current_state()
        self:send_status_update("round_completed", context)
        
    elseif extraction.type == "ante_advancement" then
        self:send_current_state()
        self:send_status_update("ante_advanced", context)
        
    elseif extraction.type == "hand_dealing" then
        local current_state = self.state_extractor:extract_current_state()
        local hand_count = current_state and current_state.hand_cards and #current_state.hand_cards or 0
        print("BalatroMCP: Deferred hand dealing - hand size: " .. hand_count)
        
        self:send_current_state()
        self:send_status_update("hand_dealt", {
            hand_size = hand_count
        })
        
    elseif extraction.type == "game_over" then
        self:send_current_state()
        self:send_status_update("game_over", context)
        
    else
        -- Default: just send current state
        self:send_current_state()
    end
end

function BalatroMCP:start()
    print("BalatroMCP: Starting MCP integration")
    
    self.polling_active = true
    
    -- Initialize threading for MCP operations
    self:start_mcp_worker_thread()
    
    -- Create lightweight event that just passes game state to worker thread
    local event
    event = Event {
        blockable = false,
        blocking = false,
        pause_force = true,
        no_delete = true,
        trigger = "after",
        delay = 0.125,
        timer = "UPTIME",
        func = function()
            self:send_state_to_worker()
            event.start_timer = false
        end
    }
    G.E_MANAGER:add_event(event)
    
    self:send_current_state()
    
    print("BalatroMCP: MCP integration started with threaded state checking")
end

function BalatroMCP:stop()
    print("BalatroMCP: Stopping MCP integration")
    
    self.polling_active = false
    
    -- Stop MCP worker thread
    if self.threaded_mode and self.exit_channel then
        print("BalatroMCP: Sending exit signal to worker thread")
        self.exit_channel:push(true)
        
        -- Wait a bit for thread to exit gracefully
        if self.mcp_worker then
            -- Give thread time to exit (simple wait)
            local wait_start = os.clock()
            while os.clock() - wait_start < 0.1 do
                -- Simple wait
            end
            self.mcp_worker = nil
        end
        
        self.threaded_mode = false
    end
    
    -- Cleanup async file transport resources (threads, channels)
    if self.transport and self.transport.cleanup then
        self.transport:cleanup()
    end
    
    print("BalatroMCP: MCP integration stopped")
end












function BalatroMCP:check_and_update_state()
    if not self.polling_active then
        return
    end
    
    -- Update async file transport to process responses
    if self.transport and self.transport.update then
        self.transport:update()
    end
    
    -- Handle action polling
    if self.transport and self.transport:is_available() and G.STATE ~= -1 then
        print("BalatroMCP: ACTION_POLLING - Checking for pending actions")
        self:process_pending_actions()
    end
    
    -- Handle state updates
    if G.STATE ~= -1 then
        if self.crash_diagnostics then
            self.crash_diagnostics:monitor_joker_operations()
        end
        
        if self.pending_state_extraction then
            print("BalatroMCP: PROCESSING_DELAYED_EXTRACTION")
            self:handle_delayed_state_extraction()
        end
        
        self:check_and_send_state_update()
    end
end

function BalatroMCP:process_pending_actions()
    if self.processing_action then
        -- Safety timeout: reset stuck processing flag after 10 seconds
        if not self.processing_action_start_time then
            self.processing_action_start_time = os.time()
        elseif os.time() - self.processing_action_start_time > 10 then
            print("BalatroMCP: WARNING - Processing action timeout, resetting stuck flag")
            self.processing_action = false
            self.pending_state_extraction = false
            self.processing_action_start_time = nil
        else
            print("BalatroMCP: ACTION_POLLING - Skipping, already processing action")
            return
        end
    end
    
    print("BalatroMCP: ACTION_POLLING - Calling message_manager:read_actions()")
    local message_data = self.message_manager:read_actions()
    if not message_data then
        print("BalatroMCP: ACTION_POLLING - No actions available")
        return
    end
    
    print("BalatroMCP: ACTION_POLLING - Actions received, processing...")
    
    -- Extract action data from message wrapper
    local action_data = message_data.data
    if not action_data then
        print("BalatroMCP: ERROR - No action data in message")
        return
    end
    
    local sequence = action_data.sequence_id or 0
    if sequence <= self.last_action_sequence then
        return
    end
    
    self.processing_action = true
    self.processing_action_start_time = nil  -- Clear timeout when starting new action
    self.last_action_sequence = sequence
    
    print("BalatroMCP: Processing action [seq=" .. sequence .. "]: " .. (action_data.action_type or "unknown"))
    
    local state_before = self.state_extractor:extract_current_state()
    local phase_before = state_before and state_before.current_phase or "unknown"
    local money_before = state_before and state_before.money or "unknown"
    print("BalatroMCP: DEBUG - State BEFORE action: phase=" .. phase_before .. ", money=" .. tostring(money_before))
    
    local result = self.action_executor:execute_action(action_data)
    
    local state_after = self.state_extractor:extract_current_state()
    local phase_after = state_after and state_after.current_phase or "unknown"
    local money_after = state_after and state_after.money or "unknown"
    print("BalatroMCP: DEBUG - State IMMEDIATELY after action: phase=" .. phase_after .. ", money=" .. tostring(money_after))
    
    -- Send action result immediately and reset processing flag
    local action_result = {
        sequence = sequence,
        action_type = action_data.action_type,
        success = result.success,
        error_message = result.error_message,
        timestamp = os.time(),
        new_state = state_after
    }
    
    self.message_manager:write_action_result(action_result)
    
    if result.success then
        print("BalatroMCP: Action completed successfully")
    else
        print("BalatroMCP: Action failed: " .. (result.error_message or "Unknown error"))
    end
    
    -- CRITICAL FIX: Reset processing flag immediately in main thread
    -- This ensures cleanup happens regardless of threading mode
    print("BalatroMCP: Resetting processing flag (threading-safe cleanup)")
    self.processing_action = false
    self.pending_state_extraction = false
end

function BalatroMCP:handle_delayed_state_extraction()
    print("BalatroMCP: Processing delayed state extraction")
    
    local current_state = self.state_extractor:extract_current_state()
    local phase = current_state and current_state.current_phase or "unknown"
    local money = current_state and current_state.money or "unknown"
    print("BalatroMCP: DEBUG - State AFTER delay: phase=" .. phase .. ", money=" .. tostring(money))
    
    if self.pending_action_result then
        self.pending_action_result.new_state = current_state
        
        self.message_manager:write_action_result(self.pending_action_result)
        print("BalatroMCP: Delayed action result sent with updated state")
        
        self.pending_action_result = nil
    end
    
    self.pending_state_extraction = false
    self.processing_action = false
end

function BalatroMCP:check_and_send_state_update()
    local current_state = self.state_extractor:extract_current_state()
    
    local g_state = G and G.STATE or "NIL"
    local phase = current_state.current_phase or "NIL"
    local money = current_state.money or "NIL"
    local ante = current_state.ante or "NIL"
    
    -- HACK: Always send state update since async transport should handle it efficiently
    print("BalatroMCP: ALWAYS_SEND_HACK - Sending state update (phase=" .. phase .. ", money=" .. tostring(money) .. ")")
    self:send_state_update(current_state)
end

function BalatroMCP:send_current_state()
    local current_state = self.state_extractor:extract_current_state()
    if current_state then
        self:send_state_update(current_state)
    end
end

function BalatroMCP:send_state_update(state)
    -- ADD COMPREHENSIVE DIAGNOSTIC LOGGING FOR STATE TRANSMISSION
    print("BalatroMCP: [DEBUG_STALE_STATE] === ATTEMPTING STATE TRANSMISSION ===")
    print("BalatroMCP: [DEBUG_STALE_STATE] Transport type: " .. (self.transport_type or "UNKNOWN"))
    print("BalatroMCP: [DEBUG_STALE_STATE] Transport object: " .. tostring(self.transport))
    
    if self.transport then
        local available = self.transport:is_available()
        print("BalatroMCP: [DEBUG_STALE_STATE] Transport availability: " .. tostring(available))
        
        if not available then
            print("BalatroMCP: [DEBUG_STALE_STATE] *** TRANSPORT NOT AVAILABLE - STATE WILL NOT BE SENT ***")
        end
    else
        print("BalatroMCP: [DEBUG_STALE_STATE] *** NO TRANSPORT OBJECT - STATE CANNOT BE SENT ***")
    end
    
    -- Consolidate all game data into a single comprehensive message
    -- to prevent data flow confusion between hand_cards, deck_cards, and remaining_deck
    
    local comprehensive_state = {
        -- Core game state (ante, money, phase, etc.)
        core_state = {
            session_id = state.session_id,
            current_phase = state.current_phase,
            ante = state.ante,
            money = state.money,
            hands_remaining = state.hands_remaining,
            discards_remaining = state.discards_remaining,
            available_actions = state.available_actions,
            current_blind = state.current_blind,
            shop_contents = state.shop_contents,
            jokers = state.jokers,
            consumables = state.consumables,
            post_hand_joker_reorder_available = state.post_hand_joker_reorder_available
        },
        
        -- Card data with clear separation and labeling
        card_data = {
            -- Current hand (cards player is holding and can play/discard right now)
            hand_cards = state.hand_cards or {},
            
            -- Full deck (all 52 cards that were in the deck at start, including enhancements/editions)
            full_deck_cards = self.state_extractor:extract_deck_cards(),
            
            -- Remaining deck (cards still in deck that can be drawn)
            remaining_deck_cards = self.state_extractor:extract_remaining_deck_cards()
        }
    }
    
    local state_message = {
        message_type = "comprehensive_state_update",
        timestamp = os.time(),
        sequence = self.message_manager:get_next_sequence_id(),
        state = comprehensive_state
    }
    
    -- DIAGNOSTIC LOGGING BEFORE MESSAGE SEND
    print("BalatroMCP: [DEBUG_STALE_STATE] About to call message_manager:write_game_state")
    print("BalatroMCP: [DEBUG_STALE_STATE] Message manager: " .. tostring(self.message_manager))
    
    local send_result = self.message_manager:write_game_state(state_message)
    
<<<<<<< HEAD
    -- Write full deck data to separate file as requested in issue #89
    local deck_cards = comprehensive_state.card_data and comprehensive_state.card_data.full_deck_cards
    if not deck_cards or #deck_cards == 0 then
        print("BalatroMCP: WARNING - No deck cards found in state, skipping full deck export")
    else
        local full_deck_message = {
            session_id = state.session_id or "unknown",
            timestamp = os.time(),
            card_count = #deck_cards,
            cards = deck_cards
        }
        local full_deck_success = self.message_manager:write_full_deck(full_deck_message)
        if not full_deck_success then
            print("BalatroMCP: WARNING - Failed to write full deck data")
        end
=======
    -- Also write hand levels data if available
    if state.hand_levels then
        local hand_levels_data = {
            session_id = state.session_id,
            hand_levels = state.hand_levels
        }
        local hand_levels_result = self.message_manager:write_hand_levels(hand_levels_data)
        print("BalatroMCP: [DEBUG_STALE_STATE] Hand levels write result: " .. tostring(hand_levels_result))
    else
        print("BalatroMCP: [DEBUG_STALE_STATE] No hand levels data available in state")
>>>>>>> fefa9da5
    end
    
    print("BalatroMCP: [DEBUG_STALE_STATE] Message send result: " .. tostring(send_result))
    print("BalatroMCP: [DEBUG_STALE_STATE] === STATE TRANSMISSION COMPLETED ===")
    
    local hand_count = #(state.hand_cards or {})
    local full_deck_count = #(comprehensive_state.card_data.full_deck_cards or {})
    local remaining_deck_count = #(comprehensive_state.card_data.remaining_deck_cards or {})
    
    print("BalatroMCP: Comprehensive state update sent")
    print("  - Hand cards: " .. hand_count)
    print("  - Full deck cards: " .. full_deck_count)
    print("  - Remaining deck cards: " .. remaining_deck_count)
    print("  - Phase: " .. (state.current_phase or "unknown"))
end

function BalatroMCP:calculate_state_hash(state)
    local hash_components = {}
    
    if state.current_phase then
        table.insert(hash_components, tostring(state.current_phase))
    end
    
    if state.ante then
        table.insert(hash_components, tostring(state.ante))
    end
    
    if state.money then
        table.insert(hash_components, tostring(state.money))
    end
    
    if state.hands_remaining then
        table.insert(hash_components, tostring(state.hands_remaining))
    end
    
    if state.hand_cards then
        table.insert(hash_components, tostring(#state.hand_cards))
    end
    
    if state.jokers then
        table.insert(hash_components, tostring(#state.jokers))
    end
    
    local final_hash = table.concat(hash_components, "|")
    
    return final_hash
end

function BalatroMCP:send_status_update(status_type, status_data)
    -- Send status updates for intermediate game actions
    local status_message = {
        message_type = "status_update",
        timestamp = os.time(),
        sequence = self.message_manager:get_next_sequence_id(),
        status_type = status_type,
        status_data = status_data or {}
    }
    
    self.message_manager:write_game_state(status_message)
    print("BalatroMCP: Status update sent - " .. status_type)
end

function BalatroMCP:on_hand_played()
    print("BalatroMCP: Hand played event - deferring state extraction")
    self:defer_state_extraction("hand_action", { action_type = "hand_played" })
end

function BalatroMCP:on_cards_discarded()
    print("BalatroMCP: Cards discarded event - deferring state extraction")
    self:defer_state_extraction("hand_action", { action_type = "cards_discarded" })
end

function BalatroMCP:on_blind_selected()
    print("BalatroMCP: Blind selection transition detected - deferring state extraction")
    self.blind_transition_cooldown = 3.0
    self:defer_state_extraction("blind_selection", { action_type = "blind_selected" })
end

function BalatroMCP:on_shop_entered()
    print("BalatroMCP: Shop entered event - deferring state extraction")
    self:defer_state_extraction("shop_entry", { action_type = "shop_entered" })
end

function BalatroMCP:on_shop_exited()
    print("BalatroMCP: Shop exited event - deferring state extraction")
    self:defer_state_extraction("shop_exit", { action_type = "shop_exited" })
end

function BalatroMCP:on_round_completed()
    print("BalatroMCP: Round completed event - deferring state extraction")
    self:defer_state_extraction("round_completion", { action_type = "round_completed" })
end

function BalatroMCP:on_ante_advanced()
    print("BalatroMCP: Ante advanced event - deferring state extraction")
    self:defer_state_extraction("ante_advancement", { action_type = "ante_advanced" })
end

function BalatroMCP:on_hand_dealt()
    print("BalatroMCP: Hand dealt event - deferring state extraction")
    self:defer_state_extraction("hand_dealing", { action_type = "hand_dealt" })
end

function BalatroMCP:on_game_over()
    print("BalatroMCP: Game over event - deferring state extraction")
    self:defer_state_extraction("game_over", { action_type = "game_over" })
end








function BalatroMCP:extract_shop_item_info(element)
    -- Extract information about shop item from UI element
    local item_info = {
        name = "Unknown",
        type = "unknown",
        cost = 0
    }
    
    if not element then
        return item_info
    end
    
    -- Try to extract from element.config.card if it exists
    if element.config and element.config.card then
        local card = element.config.card
        if card.ability then
            item_info.name = card.ability.name or "Unknown"
            item_info.type = card.ability.set or "unknown"
        end
        item_info.cost = card.cost or 0
    end
    
    return item_info
end

function BalatroMCP:extract_blind_selection_info_from_element(element)
    -- Extract information about blind from UI element
    local blind_info = {
        name = "Unknown",
        type = "small",
        requirement = 0,
        reward = 0
    }
    
    if not element then
        return blind_info
    end
    
    -- Try to extract from element.config.blind if it exists
    if element.config and element.config.blind then
        local blind = element.config.blind
        blind_info.name = blind.name or "Unknown"
        blind_info.requirement = blind.chips or 0
        blind_info.reward = blind.dollars or 0
        
        -- Determine blind type
        if blind.boss then
            blind_info.type = "boss"
        elseif string.find(blind.name or "", "Big") then
            blind_info.type = "big"
        else
            blind_info.type = "small"
        end
    end
    
    -- Try to extract from element.area if it's a blind selection UI element
    if element.area and element.area.config then
        local area_config = element.area.config
        if area_config.type then
            blind_info.type = string.lower(area_config.type)
        end
    end
    
    return blind_info
end

function BalatroMCP:on_game_started()
    print("BalatroMCP: Game started event - capturing initial state")
    
    local current_state = self.state_extractor:extract_current_state()
    local phase = current_state and current_state.current_phase or "unknown"
    local money = current_state and current_state.money or "unknown"
    local ante = current_state and current_state.ante or "unknown"
    
    print("BalatroMCP: DEBUG - Game start state: phase=" .. phase ..
          ", money=" .. tostring(money) ..
          ", ante=" .. tostring(ante))
    
    self.last_state_hash = nil
    
    self:send_current_state()
    
    print("BalatroMCP: Initial game state sent for new run")
end

local mod_instance = nil

-- Check if we're in a test environment - if so, don't auto-initialize
local is_test_environment = _G.BalatroMCP_Test_Environment or false

if SMODS and not is_test_environment then
    print("BalatroMCP: SMODS framework detected, initializing mod...")

    local init_success, init_error = pcall(function()
        mod_instance = BalatroMCP.new()
        if mod_instance then
            mod_instance:start()
            print("BalatroMCP: Mod initialized and started successfully")
        else
            error("Failed to create mod instance")
        end
    end)
    
    if not init_success then
        print("BalatroMCP: CRITICAL ERROR - Mod initialization failed: " .. tostring(init_error))
    end
elseif is_test_environment then
    print("BalatroMCP: Test environment detected, skipping auto-initialization")
    
    _G.BalatroMCP_Instance = mod_instance
    
    if mod_instance and love then
        local original_love_update = love.update
        local last_known_state = nil
        
        if original_love_update then
            love.update = function(dt)
                local update_success, update_error = pcall(function()
                    local state_before = G and G.STATE or "NIL"
                    local direct_state_before = _G.G and _G.G.STATE or "NIL"
                    
                    if original_love_update and type(original_love_update) == "function" then
                        original_love_update(dt)
                    end
                
                    local state_after = G and G.STATE or "NIL"
                    local direct_state_after = _G.G and _G.G.STATE or "NIL"
                    
                    if state_before ~= state_after or direct_state_before ~= direct_state_after then
                        local timestamp = love.timer and love.timer.getTime() or os.clock()
                        print("BalatroMCP: STATE_CHANGE_DETECTED @ " .. tostring(timestamp))
                        print("  Cached G.STATE: " .. tostring(state_before) .. " -> " .. tostring(state_after))
                        print("  Direct _G.G.STATE: " .. tostring(direct_state_before) .. " -> " .. tostring(direct_state_after))
                        print("  State consistency: " .. tostring(state_after == direct_state_after))
                        last_known_state = state_after
                        
                        if _G.G and _G.G.STATES and type(_G.G.STATES) == "table" then
                            local current_state_name = "UNKNOWN"
                            for name, value in pairs(_G.G.STATES) do
                                if value == state_after then
                                    current_state_name = name
                                    break
                                end
                            end
                            print("  New state name: " .. current_state_name)
                        end
                    end
                end)
                
                if not update_success then
                    print("BalatroMCP: ERROR in Love2D update hook: " .. tostring(update_error))
                end
                
                if mod_instance and mod_instance.update then
                    local mod_success, mod_error = pcall(function()
                        mod_instance:update(dt)
                    end)
                    if not mod_success then
                        print("BalatroMCP: ERROR in mod update: " .. tostring(mod_error))
                    end
                end
            end
            print("BalatroMCP: Hooked into love.update with timing diagnostics")
        else
            print("BalatroMCP: WARNING - Could not hook into Love2D update, using timer fallback")
            if mod_instance then
                mod_instance.fallback_timer = 0
                mod_instance.fallback_update = function(self)
                    print("BalatroMCP: Using fallback update mechanism")
                end
            end
        end
    else
        print("BalatroMCP: WARNING - No update mechanism available (Love2D not found)")
    end
    
    if mod_instance then
        _G.BalatroMCP_Cleanup = function()
            print("BalatroMCP: Performing cleanup")
            if mod_instance then
                mod_instance:stop()
            end
        end
        print("BalatroMCP: Cleanup function registered as _G.BalatroMCP_Cleanup")
    end
    
else
    print("BalatroMCP: WARNING - SMODS framework not available, mod cannot initialize")
    print("BalatroMCP: This mod requires Steammodded to function properly")
    
    _G.BalatroMCP_Instance = nil
    _G.BalatroMCP_Error = "SMODS framework not available"
end

_G.BalatroMCP = mod_instance

return BalatroMCP<|MERGE_RESOLUTION|>--- conflicted
+++ resolved
@@ -792,7 +792,6 @@
     
     local send_result = self.message_manager:write_game_state(state_message)
     
-<<<<<<< HEAD
     -- Write full deck data to separate file as requested in issue #89
     local deck_cards = comprehensive_state.card_data and comprehensive_state.card_data.full_deck_cards
     if not deck_cards or #deck_cards == 0 then
@@ -808,7 +807,8 @@
         if not full_deck_success then
             print("BalatroMCP: WARNING - Failed to write full deck data")
         end
-=======
+    end
+    
     -- Also write hand levels data if available
     if state.hand_levels then
         local hand_levels_data = {
@@ -819,7 +819,6 @@
         print("BalatroMCP: [DEBUG_STALE_STATE] Hand levels write result: " .. tostring(hand_levels_result))
     else
         print("BalatroMCP: [DEBUG_STALE_STATE] No hand levels data available in state")
->>>>>>> fefa9da5
     end
     
     print("BalatroMCP: [DEBUG_STALE_STATE] Message send result: " .. tostring(send_result))
